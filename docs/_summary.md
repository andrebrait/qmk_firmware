* Tutorial
  * [Introduction](newbs.md)
  * [Setup](newbs_getting_started.md)
  * [Building Your First Firmware](newbs_building_firmware.md)
  * [Flashing Firmware](newbs_flashing.md)
  * [Getting Help/Support](support.md)
  * [Other Resources](newbs_learn_more_resources.md)
  * [Syllabus](syllabus.md)

* FAQs
  * [General FAQ](faq_general.md)
  * [Build/Compile QMK](faq_build.md)
  * [Troubleshooting QMK](faq_misc.md)
  * [Debugging QMK](faq_debug.md)
  * [Keymap FAQ](faq_keymap.md)
  * [Squeezing Space from AVR](squeezing_avr.md)
  * [Glossary](reference_glossary.md)

* Configurator
  * [Overview](newbs_building_firmware_configurator.md)
  * [Step by Step](configurator_step_by_step.md)
  * [Troubleshooting](configurator_troubleshooting.md)
  * [Architecture](configurator_architecture.md)
  * QMK API
    * [Overview](api_overview.md)
    * [API Documentation](api_docs.md)
    * [Keyboard Support](reference_configurator_support.md)
    * [Adding Default Keymaps](configurator_default_keymaps.md)

* CLI
    * [Overview](cli.md)
    * [Configuration](cli_configuration.md)
    * [Commands](cli_commands.md)
    * [Tab Completion](cli_tab_complete.md)

* Using QMK
  * Guides
    * [Customizing Functionality](custom_quantum_functions.md)
    * [Driver Installation with Zadig](driver_installation_zadig.md)
    * [Keymap Overview](keymap.md)
    * Development Environments
      * [Docker Guide](getting_started_docker.md)
      * [Vagrant Guide](getting_started_vagrant.md)
    * Flashing
      * [Flashing](flashing.md)
      * [Flashing ATmega32A (ps2avrgb)](flashing_bootloadhid.md)
    * IDEs
      * [Using Eclipse with QMK](other_eclipse.md)
      * [Using VSCode with QMK](other_vscode.md)
    * Git Best Practices
      * [Introduction](newbs_git_best_practices.md)
      * [Your Fork](newbs_git_using_your_master_branch.md)
      * [Merge Conflicts](newbs_git_resolving_merge_conflicts.md)
      * [Fixing Your Branch](newbs_git_resynchronize_a_branch.md)

  * Simple Keycodes
    * [Full List](keycodes.md)
    * [Basic Keycodes](keycodes_basic.md)
    * [Language-Specific Keycodes](reference_keymap_extras.md)
    * [Modifier Keys](feature_advanced_keycodes.md)
    * [Quantum Keycodes](quantum_keycodes.md)
    * [Magic Keycodes](keycodes_magic.md)

  * Advanced Keycodes
    * [Command](feature_command.md)
    * [Dynamic Macros](feature_dynamic_macros.md)
    * [Grave Escape](feature_grave_esc.md)
    * [Leader Key](feature_leader_key.md)
    * [Mod-Tap](mod_tap.md)
    * [Macros](feature_macros.md)
    * [Mouse Keys](feature_mouse_keys.md)
    * [Programmable Button](feature_programmable_button.md)
    * [Space Cadet Shift](feature_space_cadet.md)
    * [US ANSI Shifted Keys](keycodes_us_ansi_shifted.md)

  * Software Features
    * [Auto Shift](feature_auto_shift.md)
    * [Caps Word](feature_caps_word.md)
    * [Combos](feature_combo.md)
    * [Debounce API](feature_debounce_type.md)
    * [Key Lock](feature_key_lock.md)
    * [Key Overrides](feature_key_overrides.md)
    * [Layers](feature_layers.md)
    * [One Shot Keys](one_shot_keys.md)
    * [Pointing Device](feature_pointing_device.md)
    * [Raw HID](feature_rawhid.md)
<<<<<<< HEAD
    * [Send String](feature_send_string.md)
=======
    * [Secure](feature_secure.md)
>>>>>>> 2a3dd952
    * [Sequencer](feature_sequencer.md)
    * [Swap Hands](feature_swap_hands.md)
    * [Tap Dance](feature_tap_dance.md)
    * [Tap-Hold Configuration](tap_hold.md)
    * [Unicode](feature_unicode.md)
    * [Userspace](feature_userspace.md)
    * [WPM Calculation](feature_wpm.md)

  * Hardware Features
    * Displays
      * [Quantum Painter](quantum_painter.md)
      * [HD44780 LCD Driver](feature_hd44780.md)
      * [ST7565 LCD Driver](feature_st7565.md)
      * [OLED Driver](feature_oled_driver.md)
    * Lighting
      * [Backlight](feature_backlight.md)
      * [LED Matrix](feature_led_matrix.md)
      * [RGB Lighting](feature_rgblight.md)
      * [RGB Matrix](feature_rgb_matrix.md)
    * [Audio](feature_audio.md)
    * [Bluetooth](feature_bluetooth.md)
    * [Bootmagic Lite](feature_bootmagic.md)
    * [Converters](feature_converters.md)
    * [Custom Matrix](custom_matrix.md)
    * [Digitizer](feature_digitizer.md)
    * [DIP Switch](feature_dip_switch.md)
    * [Encoders](feature_encoders.md)
    * [Haptic Feedback](feature_haptic_feedback.md)
    * [Joystick](feature_joystick.md)
    * [LED Indicators](feature_led_indicators.md)
    * [MIDI](feature_midi.md)
    * [PS/2 Mouse](feature_ps2_mouse.md)
    * [Split Keyboard](feature_split_keyboard.md)
    * [Stenography](feature_stenography.md)
    * [Thermal Printer](feature_thermal_printer.md)
    * [Velocikey](feature_velocikey.md)

  * Keyboard Building
    * [Easy Maker for One Offs](easy_maker.md)
    * [Porting Keyboards](porting_your_keyboard_to_qmk.md)
    * [Hand Wiring Guide](hand_wire.md)
    * [ISP Flashing Guide](isp_flashing_guide.md)

* Developing QMK
  * [PR Checklist](pr_checklist.md)
  * Breaking Changes
    * [Overview](breaking_changes.md)
    * [My Pull Request Was Flagged](breaking_changes_instructions.md)
    * [Most Recent ChangeLog](ChangeLog/20220528.md "QMK v0.17.0 - 2022 May 28")
    * [Past Breaking Changes](breaking_changes_history.md)

  * C Development
    * [ARM Debugging Guide](arm_debugging.md)
    * [Coding Conventions](coding_conventions_c.md)
    * [Compatible Microcontrollers](compatible_microcontrollers.md)
    * [Drivers](hardware_drivers.md)
      * [ADC Driver](adc_driver.md)
      * [Audio Driver](audio_driver.md)
      * [I2C Driver](i2c_driver.md)
      * [SPI Driver](spi_driver.md)
      * [WS2812 Driver](ws2812_driver.md)
      * [EEPROM Driver](eeprom_driver.md)
      * [Flash Driver](flash_driver.md)
      * ['serial' Driver](serial_driver.md)
      * [UART Driver](uart_driver.md)
    * [GPIO Controls](gpio_control.md)
    * [Keyboard Guidelines](hardware_keyboard_guidelines.md)

  * Python Development
    * [Coding Conventions](coding_conventions_python.md)
    * [QMK CLI Development](cli_development.md)

  * Configurator Development
    * QMK API
      * [Development Environment](api_development_environment.md)
      * [Architecture Overview](api_development_overview.md)

  * Hardware Platform Development
    * Arm/ChibiOS
      * [Selecting an MCU](platformdev_selecting_arm_mcu.md)
      * [Early initialization](platformdev_chibios_earlyinit.md)
      * [Raspberry Pi RP2040](platformdev_rp2040.md)
      * [Proton C](platformdev_proton_c.md)

  * QMK Reference
    * [Contributing to QMK](contributing.md)
    * [Translating the QMK Docs](translating.md)
    * [Config Options](config_options.md)
    * [Data Driven Configuration](data_driven_config.md)
    * [Make Documentation](getting_started_make_guide.md)
    * [Documentation Best Practices](documentation_best_practices.md)
    * [Documentation Templates](documentation_templates.md)
    * [Community Layouts](feature_layouts.md)
    * [Unit Testing](unit_testing.md)
    * [Useful Functions](ref_functions.md)
    * [info.json Format](reference_info_json.md)

  * For a Deeper Understanding
    * [How Keyboards Work](how_keyboards_work.md)
    * [How a Matrix Works](how_a_matrix_works.md)
    * [Understanding QMK](understanding_qmk.md)

  * QMK Internals (In Progress)
    * [Defines](internals/defines.md)
    * [Input Callback Reg](internals/input_callback_reg.md)
    * [Midi Device](internals/midi_device.md)
    * [Midi Device Setup Process](internals/midi_device_setup_process.md)
    * [Midi Util](internals/midi_util.md)
    * [Send Functions](internals/send_functions.md)
    * [Sysex Tools](internals/sysex_tools.md)<|MERGE_RESOLUTION|>--- conflicted
+++ resolved
@@ -84,11 +84,8 @@
     * [One Shot Keys](one_shot_keys.md)
     * [Pointing Device](feature_pointing_device.md)
     * [Raw HID](feature_rawhid.md)
-<<<<<<< HEAD
+    * [Secure](feature_secure.md)
     * [Send String](feature_send_string.md)
-=======
-    * [Secure](feature_secure.md)
->>>>>>> 2a3dd952
     * [Sequencer](feature_sequencer.md)
     * [Swap Hands](feature_swap_hands.md)
     * [Tap Dance](feature_tap_dance.md)
