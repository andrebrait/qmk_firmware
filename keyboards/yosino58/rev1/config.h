/*
Copyright 2012 Jun Wako <wakojun@gmail.com>
Copyright 2015 Jack Humbert

This program is free software: you can redistribute it and/or modify
it under the terms of the GNU General Public License as published by
the Free Software Foundation, either version 2 of the License, or
(at your option) any later version.

This program is distributed in the hope that it will be useful,
but WITHOUT ANY WARRANTY; without even the implied warranty of
MERCHANTABILITY or FITNESS FOR A PARTICULAR PURPOSE.  See the
GNU General Public License for more details.

You should have received a copy of the GNU General Public License
along with this program.  If not, see <http://www.gnu.org/licenses/>.
*/

#pragma once

<<<<<<< HEAD
#include "config_common.h"

/* USB Device descriptor parameter */
#define VENDOR_ID       0x0F6A
#define PRODUCT_ID      0x01B8
#define DEVICE_VER      0x0001
#define MANUFACTURER    sakuranbo0046
#define PRODUCT         yosino58

=======
>>>>>>> 201f1a8f
/* key matrix size */
// Rows are doubled-up
#define MATRIX_ROWS 10
#define MATRIX_COLS 6

// wiring of each half
#define MATRIX_ROW_PINS { D4, C6, D7, E6, B4 }
#define MATRIX_COL_PINS { F4, F5, F6, F7, B1, B3 }
#define DIODE_DIRECTION COL2ROW

/* define if matrix has ghost */
//#define MATRIX_HAS_GHOST

/* number of backlight levels */
// #define BACKLIGHT_LEVELS 3

/* Set 0 if debouncing isn't needed */
#define DEBOUNCE 5

/*
 * Split Keyboard specific options, make sure you have 'SPLIT_KEYBOARD = yes' in your rules.mk, and define SOFT_SERIAL_PIN.
 */
#define SOFT_SERIAL_PIN D2  // or D1, D2, D3, E6

/* Mechanical locking support. Use KC_LCAP, KC_LNUM or KC_LSCR instead in keymap */
//#define LOCKING_SUPPORT_ENABLE
/* Locking resynchronize hack */
//#define LOCKING_RESYNC_ENABLE

/* ws2812 RGB LED */
#define RGB_DI_PIN D3
#define RGBLED_NUM 12    // Number of LEDs

/*
 * Feature disable options
 *  These options are also useful to firmware size reduction.
 */

/* disable debug print */
// #define NO_DEBUG

/* disable print */
// #define NO_PRINT

/* disable action features */
//#define NO_ACTION_LAYER
//#define NO_ACTION_TAPPING
//#define NO_ACTION_ONESHOT<|MERGE_RESOLUTION|>--- conflicted
+++ resolved
@@ -18,18 +18,8 @@
 
 #pragma once
 
-<<<<<<< HEAD
 #include "config_common.h"
 
-/* USB Device descriptor parameter */
-#define VENDOR_ID       0x0F6A
-#define PRODUCT_ID      0x01B8
-#define DEVICE_VER      0x0001
-#define MANUFACTURER    sakuranbo0046
-#define PRODUCT         yosino58
-
-=======
->>>>>>> 201f1a8f
 /* key matrix size */
 // Rows are doubled-up
 #define MATRIX_ROWS 10
