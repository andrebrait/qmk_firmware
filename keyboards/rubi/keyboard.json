{
   "keyboard_name": "Rubi",
   "manufacturer": "gregorio",
   "url": "https://github.com/ohchiko/qmk_firmware/tree/master/keyboards/rubi",
   "maintainer": "gregorio",
   "usb": {
      "vid": "0x4752",
      "pid": "0x5242",
      "device_version": "0.0.1"
   },
   "features": {
      "bootmagic": false,
      "encoder": true,
      "extrakey": true,
      "mousekey": false,
      "nkro": true,
      "oled": true
   },
    "qmk": {
        "locking": {
            "enabled": true,
            "resync": true
        }
    },
<<<<<<< HEAD
   "indicators": {
      "caps_lock": "C6"
=======
   "build": {
      "lto": true
>>>>>>> 82f9019c
   },
   "matrix_pins": {
      "cols": ["B3", "B2", "B1", "F7"],
      "rows": ["F0", "F1", "F4", "F5", "F6"]
   },
   "diode_direction": "COL2ROW",
   "encoder": {
      "rotary": [
         {"pin_a": "D7", "pin_b": "D6"}
      ]
   },
   "processor": "atmega32u4",
   "bootloader": "atmel-dfu",
   "layouts": {
      "LAYOUT": {
         "layout": [
            {"matrix": [2, 3], "x": 3, "y": 0},

            {"matrix": [0, 0], "x": 0, "y": 1.25},
            {"matrix": [0, 1], "x": 1, "y": 1.25},
            {"matrix": [0, 2], "x": 2, "y": 1.25},
            {"matrix": [0, 3], "x": 3, "y": 1.25},

            {"matrix": [1, 0], "x": 0, "y": 2.25},
            {"matrix": [1, 1], "x": 1, "y": 2.25},
            {"matrix": [1, 2], "x": 2, "y": 2.25},
            {"matrix": [1, 3], "x": 3, "y": 2.25, "h": 2},

            {"matrix": [2, 0], "x": 0, "y": 3.25},
            {"matrix": [2, 1], "x": 1, "y": 3.25},
            {"matrix": [2, 2], "x": 2, "y": 3.25},

            {"matrix": [3, 0], "x": 0, "y": 4.25},
            {"matrix": [3, 1], "x": 1, "y": 4.25},
            {"matrix": [3, 2], "x": 2, "y": 4.25},
            {"matrix": [3, 3], "x": 3, "y": 4.25, "h": 2},

            {"matrix": [4, 1], "x": 0, "y": 5.25, "w": 2},
            {"matrix": [4, 2], "x": 2, "y": 5.25}
         ]
      }
   }
}<|MERGE_RESOLUTION|>--- conflicted
+++ resolved
@@ -22,13 +22,11 @@
             "resync": true
         }
     },
-<<<<<<< HEAD
    "indicators": {
       "caps_lock": "C6"
-=======
+   },
    "build": {
       "lto": true
->>>>>>> 82f9019c
    },
    "matrix_pins": {
       "cols": ["B3", "B2", "B1", "F7"],
