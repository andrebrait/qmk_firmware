/* Copyright 2021 Glorious, LLC <salman@pcgamingrace.com>
 *
 * This program is free software: you can redistribute it and/or modify
 * it under the terms of the GNU General Public License as published by
 * the Free Software Foundation, either version 2 of the License, or
 * (at your option) any later version.
 *
 * This program is distributed in the hope that it will be useful,
 * but WITHOUT ANY WARRANTY; without even the implied warranty of
 * MERCHANTABILITY or FITNESS FOR A PARTICULAR PURPOSE.  See the
 * GNU General Public License for more details.
 *
 * You should have received a copy of the GNU General Public License
 * along with this program.  If not, see <http://www.gnu.org/licenses/>.
 */

#pragma once

#include "config_common.h"

/* USB Device descriptor parameter */
#define DEVICE_VER      0x0001
#define VENDOR_ID       0x320F
#define PRODUCT_ID      0x5044
#define MANUFACTURER    Glorious
#define PRODUCT         GMMK Pro

/* key matrix size */
#define MATRIX_ROWS 11
#define MATRIX_COLS 8

#define MATRIX_ROW_PINS  { B0, B1, B2, B3, B4, B5, B6, B7, B8, B9, B10 }
#define MATRIX_COL_PINS  { A0, A1, A2, A3, A4, A8, A9, A10 }

/* COL2ROW or ROW2COL */
#define DIODE_DIRECTION COL2ROW

#define BOOTMAGIC_LITE_ROW 1
#define BOOTMAGIC_LITE_COLUMN 3

#define TAP_CODE_DELAY 10
#define ENCODERS_PAD_A { C15 }
#define ENCODERS_PAD_B { C14 }

/* Mechanical locking support. Use KC_LCAP, KC_LNUM or KC_LSCR instead in keymap */
#define LOCKING_SUPPORT_ENABLE
/* Locking resynchronize hack */
#define LOCKING_RESYNC_ENABLE

<<<<<<< HEAD
/* SPI Config for LED Driver */
#define SPI_DRIVER SPID1
#define SPI_SCK_PIN A5
#define SPI_MOSI_PIN A6
#define SPI_MISO_PIN A7

#define DRIVER_1_CS B13
#define DRIVER_2_CS B14
#define DRIVER_1_EN C13
#define DRIVER_2_EN C13

#define DRIVER_COUNT 2
#define DRIVER_1_LED_TOTAL 66
#define DRIVER_2_LED_TOTAL 32
#define DRIVER_LED_TOTAL (DRIVER_1_LED_TOTAL + DRIVER_2_LED_TOTAL)
=======
/* 1000Hz USB polling - it's the default on stock firmware */
#define USB_POLLING_INTERVAL_MS 1

/* Send up to 4 key press events per scan */
#define QMK_KEYS_PER_SCAN 4

/* Set debounce time to 5ms */
#define DEBOUNCE 5
>>>>>>> c330fa72
<|MERGE_RESOLUTION|>--- conflicted
+++ resolved
@@ -47,7 +47,6 @@
 /* Locking resynchronize hack */
 #define LOCKING_RESYNC_ENABLE
 
-<<<<<<< HEAD
 /* SPI Config for LED Driver */
 #define SPI_DRIVER SPID1
 #define SPI_SCK_PIN A5
@@ -63,7 +62,7 @@
 #define DRIVER_1_LED_TOTAL 66
 #define DRIVER_2_LED_TOTAL 32
 #define DRIVER_LED_TOTAL (DRIVER_1_LED_TOTAL + DRIVER_2_LED_TOTAL)
-=======
+
 /* 1000Hz USB polling - it's the default on stock firmware */
 #define USB_POLLING_INTERVAL_MS 1
 
@@ -71,5 +70,4 @@
 #define QMK_KEYS_PER_SCAN 4
 
 /* Set debounce time to 5ms */
-#define DEBOUNCE 5
->>>>>>> c330fa72
+#define DEBOUNCE 5