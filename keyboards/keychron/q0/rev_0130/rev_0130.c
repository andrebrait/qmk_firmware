/* Copyright 2022 @ Keychron (https://www.keychron.com)
 *
 * This program is free software: you can redistribute it and/or modify
 * it under the terms of the GNU General Public License as published by
 * the Free Software Foundation, either version 2 of the License, or
 * (at your option) any later version.
 *
 * This program is distributed in the hope that it will be useful,
 * but WITHOUT ANY WARRANTY; without even the implied warranty of
 * MERCHANTABILITY or FITNESS FOR A PARTICULAR PURPOSE.  See the
 * GNU General Public License for more details.
 *
 * You should have received a copy of the GNU General Public License
 * along with this program.  If not, see <http://www.gnu.org/licenses/>.
 */

#include "quantum.h"

#ifdef RGB_MATRIX_ENABLE

<<<<<<< HEAD
const ckled2001_led PROGMEM g_ckled2001_leds[RGB_MATRIX_LED_COUNT] = {
=======
// clang-format off

const ckled2001_led PROGMEM g_ckled2001_leds[DRIVER_LED_TOTAL] = {
>>>>>>> 45b5ed5c
/* Refer to CKLED manual for these locations
 *   driver
 *   |  R location
 *   |  |       G location
 *   |  |       |       B location
 *   |  |       |       | */
    {0, F_5,    D_5,    E_5}, // 0
    {0, I_5,    G_5,    H_5}, // 1
    {0, L_5,    J_5,    K_5}, // 2
    {0, C_5,    A_5,    B_5}, // 3

    {0, F_4,    D_4,    E_4}, // 4
    {0, I_4,    G_4,    H_4}, // 5
    {0, L_4,    J_4,    K_4}, // 6
    {0, C_4,    A_4,    B_4}, // 7

    {0, F_6,    D_6,    E_6}, // 8
    {0, I_6,    G_6,    H_6}, // 9
    {0, L_6,    J_6,    K_6}, // 10

    {0, F_3,    D_3,    E_3}, // 11
    {0, I_3,    G_3,    H_3}, // 12
    {0, L_3,    J_3,    K_3}, // 13
    {0, C_6,    A_6,    B_6}, // 14

    {0, F_2,    D_2,    E_2}, // 15
    {0, I_2,    G_2,    H_2}, // 16
    {0, L_2,    J_2,    K_2}, // 17

    {0, F_1,    D_1,    E_1}, // 18
    {0, L_1,    J_1,    K_1}, // 19
    {0, C_2,    A_2,    B_2}, // 20
};

#define __ NO_LED

led_config_t g_led_config = {
    {
        // Key Matrix to LED Index
        {  0,  1,  2,  3 },
        {  4,  5,  6,  7 },
        {  8,  9, 10, 14 },
        { 11, 12, 13, __ },
        { 15, 16, 17, 20 },
        { 18, __, 19, __ }
    },
    {
        // LED Index to Physical Position
        {0,0},  {37,0},  {75,0},  {112,0},
        {0,6},  {37,6},  {75,6},  {112,6},
        {0,13}, {37,13}, {75,13},
        {0,19}, {37,19}, {75,19}, {112,16},
        {0,25}, {37,25}, {75,25},
        {18,32},         {75,32}, {112,29},
    },
    {
        // LED Index to Flag
        1, 1, 1, 1,
        9, 4, 4, 4,
        4, 4, 4,
        4, 4, 4, 4,
        4, 4, 4,
        4,    4, 1
    }
};

#endif // RGB_MATRIX_ENABLE<|MERGE_RESOLUTION|>--- conflicted
+++ resolved
@@ -18,13 +18,9 @@
 
 #ifdef RGB_MATRIX_ENABLE
 
-<<<<<<< HEAD
-const ckled2001_led PROGMEM g_ckled2001_leds[RGB_MATRIX_LED_COUNT] = {
-=======
 // clang-format off
 
-const ckled2001_led PROGMEM g_ckled2001_leds[DRIVER_LED_TOTAL] = {
->>>>>>> 45b5ed5c
+const ckled2001_led PROGMEM g_ckled2001_leds[RGB_MATRIX_LED_COUNT] = {
 /* Refer to CKLED manual for these locations
  *   driver
  *   |  R location
