/* Copyright 2017 Jason Williams
 * Copyright 2017 Jack Humbert
 * Copyright 2018 Yiancar
 *
 * This program is free software: you can redistribute it and/or modify
 * it under the terms of the GNU General Public License as published by
 * the Free Software Foundation, either version 2 of the License, or
 * (at your option) any later version.
 *
 * This program is distributed in the hope that it will be useful,
 * but WITHOUT ANY WARRANTY; without even the implied warranty of
 * MERCHANTABILITY or FITNESS FOR A PARTICULAR PURPOSE.  See the
 * GNU General Public License for more details.
 *
 * You should have received a copy of the GNU General Public License
 * along with this program.  If not, see <http://www.gnu.org/licenses/>.
 */


#include "rgb_matrix.h"
#include "progmem.h"
#include "config.h"
#include "eeprom.h"
<<<<<<< HEAD
=======
#include <string.h>
>>>>>>> 5d47231f
#include <math.h>

rgb_config_t rgb_matrix_config;

#ifndef MAX
    #define MAX(X, Y) ((X) > (Y) ? (X) : (Y))
#endif

#ifndef MIN
    #define MIN(a,b) ((a) < (b)? (a): (b))
#endif

#ifndef RGB_DISABLE_AFTER_TIMEOUT
    #define RGB_DISABLE_AFTER_TIMEOUT 0
#endif

#ifndef RGB_DISABLE_WHEN_USB_SUSPENDED
    #define RGB_DISABLE_WHEN_USB_SUSPENDED false
#endif

#ifndef EECONFIG_RGB_MATRIX
    #define EECONFIG_RGB_MATRIX EECONFIG_RGBLIGHT
#endif

#if !defined(RGB_MATRIX_MAXIMUM_BRIGHTNESS) || RGB_MATRIX_MAXIMUM_BRIGHTNESS > 255
    #define RGB_MATRIX_MAXIMUM_BRIGHTNESS 255
#endif

#ifndef RGB_DIGITAL_RAIN_DROPS
    // lower the number for denser effect/wider keyboard
    #define RGB_DIGITAL_RAIN_DROPS 24
#endif

#if !defined(DISABLE_RGB_MATRIX_RAINDROPS) || !defined(DISABLE_RGB_MATRIX_JELLYBEAN_RAINDROPS) || !defined(DISABLE_RGB_MATRIX_DIGITAL_RAIN)
    #define TRACK_PREVIOUS_EFFECT
#endif

bool g_suspend_state = false;

// Global tick at 20 Hz
uint32_t g_tick = 0;

// Ticks since this key was last hit.
uint8_t g_key_hit[DRIVER_LED_TOTAL];

// Ticks since any key was last hit.
uint32_t g_any_key_hit = 0;

#ifndef PI
#define PI 3.14159265
#endif

uint32_t eeconfig_read_rgb_matrix(void) {
  return eeprom_read_dword(EECONFIG_RGB_MATRIX);
}
void eeconfig_update_rgb_matrix(uint32_t val) {
  eeprom_update_dword(EECONFIG_RGB_MATRIX, val);
}
void eeconfig_update_rgb_matrix_default(void) {
  dprintf("eeconfig_update_rgb_matrix_default\n");
  rgb_matrix_config.enable = 1;
#ifndef DISABLE_RGB_MATRIX_CYCLE_ALL
  rgb_matrix_config.mode = RGB_MATRIX_CYCLE_LEFT_RIGHT;
#else
  // fallback to solid colors if RGB_MATRIX_CYCLE_LEFT_RIGHT is disabled in userspace
  rgb_matrix_config.mode = RGB_MATRIX_SOLID_COLOR;
#endif
  rgb_matrix_config.hue = 0;
  rgb_matrix_config.sat = 255;
  rgb_matrix_config.val = RGB_MATRIX_MAXIMUM_BRIGHTNESS;
  rgb_matrix_config.speed = 1;
  eeconfig_update_rgb_matrix(rgb_matrix_config.raw);
}
void eeconfig_debug_rgb_matrix(void) {
  dprintf("rgb_matrix_config eprom\n");
  dprintf("rgb_matrix_config.enable = %d\n", rgb_matrix_config.enable);
  dprintf("rgb_matrix_config.mode = %d\n", rgb_matrix_config.mode);
  dprintf("rgb_matrix_config.hue = %d\n", rgb_matrix_config.hue);
  dprintf("rgb_matrix_config.sat = %d\n", rgb_matrix_config.sat);
  dprintf("rgb_matrix_config.val = %d\n", rgb_matrix_config.val);
  dprintf("rgb_matrix_config.speed = %d\n", rgb_matrix_config.speed);
}

// Last led hit
#define LED_HITS_TO_REMEMBER 8
uint8_t g_last_led_hit[LED_HITS_TO_REMEMBER] = {255};
uint8_t g_last_led_count = 0;

void map_row_column_to_led( uint8_t row, uint8_t column, uint8_t *led_i, uint8_t *led_count) {
    rgb_led led;
    *led_count = 0;

    for (uint8_t i = 0; i < DRIVER_LED_TOTAL; i++) {
        // map_index_to_led(i, &led);
        led = g_rgb_leds[i];
        if (row == led.matrix_co.row && column == led.matrix_co.col) {
            led_i[*led_count] = i;
            (*led_count)++;
        }
    }
}

void rgb_matrix_update_pwm_buffers(void) {
<<<<<<< HEAD
#ifdef IS31FL3731
    IS31FL3731_update_pwm_buffers( DRIVER_ADDR_1, DRIVER_ADDR_2 );
    IS31FL3731_update_led_control_registers( DRIVER_ADDR_1, DRIVER_ADDR_2 );
#elif defined(IS31FL3733)
    IS31FL3733_update_pwm_buffers( DRIVER_ADDR_1, DRIVER_ADDR_2 );
    IS31FL3733_update_led_control_registers( DRIVER_ADDR_1, DRIVER_ADDR_2 );
#elif defined(WS2812)
    WS2812_send_colors();
#endif
}

void rgb_matrix_set_color( int index, uint8_t red, uint8_t green, uint8_t blue ) {
#ifdef IS31FL3731
    IS31FL3731_set_color( index, red, green, blue );
#elif defined(IS31FL3733)
    IS31FL3733_set_color( index, red, green, blue );
#elif defined(WS2812)
    WS2812_set_color( index, red, green, blue );
#endif
}

void rgb_matrix_set_color_all( uint8_t red, uint8_t green, uint8_t blue ) {
#ifdef IS31FL3731
    IS31FL3731_set_color_all( red, green, blue );
#elif defined(IS31FL3733)
    IS31FL3733_set_color_all( red, green, blue );
#elif defined(WS2812)
    WS2812_set_color_all( red, green, blue );
#endif
=======
    rgb_matrix_driver.flush();
}

void rgb_matrix_set_color( int index, uint8_t red, uint8_t green, uint8_t blue ) {
    rgb_matrix_driver.set_color(index, red, green, blue);
}

void rgb_matrix_set_color_all( uint8_t red, uint8_t green, uint8_t blue ) {
    rgb_matrix_driver.set_color_all(red, green, blue);
>>>>>>> 5d47231f
}

bool process_rgb_matrix(uint16_t keycode, keyrecord_t *record) {
    if ( record->event.pressed ) {
        uint8_t led[8], led_count;
        map_row_column_to_led(record->event.key.row, record->event.key.col, led, &led_count);
        if (led_count > 0) {
            for (uint8_t i = LED_HITS_TO_REMEMBER; i > 1; i--) {
                g_last_led_hit[i - 1] = g_last_led_hit[i - 2];
            }
            g_last_led_hit[0] = led[0];
            g_last_led_count = MIN(LED_HITS_TO_REMEMBER, g_last_led_count + 1);
        }
        for(uint8_t i = 0; i < led_count; i++)
            g_key_hit[led[i]] = 0;
        g_any_key_hit = 0;
    } else {
        #ifdef RGB_MATRIX_KEYRELEASES
        uint8_t led[8], led_count;
        map_row_column_to_led(record->event.key.row, record->event.key.col, led, &led_count);
        for(uint8_t i = 0; i < led_count; i++)
            g_key_hit[led[i]] = 255;

        g_any_key_hit = 255;
        #endif
    }
    return true;
}

void rgb_matrix_set_suspend_state(bool state) {
    g_suspend_state = state;
}

void rgb_matrix_test(void) {
    // Mask out bits 4 and 5
    // Increase the factor to make the test animation slower (and reduce to make it faster)
    uint8_t factor = 10;
    switch ( (g_tick & (0b11 << factor)) >> factor )
    {
        case 0:
        {
            rgb_matrix_set_color_all( 20, 0, 0 );
            break;
        }
        case 1:
        {
            rgb_matrix_set_color_all( 0, 20, 0 );
            break;
        }
        case 2:
        {
            rgb_matrix_set_color_all( 0, 0, 20 );
            break;
        }
        case 3:
        {
            rgb_matrix_set_color_all( 20, 20, 20 );
            break;
        }
    }
}

// All LEDs off
void rgb_matrix_all_off(void) {
    rgb_matrix_set_color_all( 0, 0, 0 );
}

// Solid color
void rgb_matrix_solid_color(void) {
    HSV hsv = { .h = rgb_matrix_config.hue, .s = rgb_matrix_config.sat, .v = rgb_matrix_config.val };
    RGB rgb = hsv_to_rgb( hsv );
    rgb_matrix_set_color_all( rgb.r, rgb.g, rgb.b );
}

void rgb_matrix_solid_reactive(void) {
	// Relies on hue being 8-bit and wrapping
	for ( int i=0; i<DRIVER_LED_TOTAL; i++ )
	{
		uint16_t offset2 = g_key_hit[i]<<2;
		offset2 = (offset2<=130) ? (130-offset2) : 0;

		HSV hsv = { .h = rgb_matrix_config.hue+offset2, .s = 255, .v = rgb_matrix_config.val };
		RGB rgb = hsv_to_rgb( hsv );
		rgb_matrix_set_color( i, rgb.r, rgb.g, rgb.b );
	}
}

// alphas = color1, mods = color2
void rgb_matrix_alphas_mods(void) {

    RGB rgb1 = hsv_to_rgb( (HSV){ .h = rgb_matrix_config.hue, .s = rgb_matrix_config.sat, .v = rgb_matrix_config.val } );
    RGB rgb2 = hsv_to_rgb( (HSV){ .h = (rgb_matrix_config.hue + 180) % 360, .s = rgb_matrix_config.sat, .v = rgb_matrix_config.val } );

    rgb_led led;
    for (int i = 0; i < DRIVER_LED_TOTAL; i++) {
        led = g_rgb_leds[i];
        if ( led.matrix_co.raw < 0xFF ) {
            if ( led.modifier )
            {
                rgb_matrix_set_color( i, rgb2.r, rgb2.g, rgb2.b );
            }
            else
            {
                rgb_matrix_set_color( i, rgb1.r, rgb1.g, rgb1.b );
            }
        }
    }
}

void rgb_matrix_gradient_up_down(void) {
    int16_t h1 = rgb_matrix_config.hue;
    int16_t h2 = (rgb_matrix_config.hue + 180) % 360;
    int16_t deltaH = h2 - h1;

    // Take the shortest path between hues
    if ( deltaH > 127 )
    {
        deltaH -= 256;
    }
    else if ( deltaH < -127 )
    {
        deltaH += 256;
    }
    // Divide delta by 4, this gives the delta per row
    deltaH /= 4;

    int16_t s1 = rgb_matrix_config.sat;
    int16_t s2 = rgb_matrix_config.hue;
    int16_t deltaS = ( s2 - s1 ) / 4;

    HSV hsv = { .h = 0, .s = 255, .v = rgb_matrix_config.val };
    RGB rgb;
    Point point;
    for ( int i=0; i<DRIVER_LED_TOTAL; i++ )
    {
        // map_led_to_point( i, &point );
        point = g_rgb_leds[i].point;
        // The y range will be 0..64, map this to 0..4
        uint8_t y = (point.y>>4);
        // Relies on hue being 8-bit and wrapping
        hsv.h = rgb_matrix_config.hue + ( deltaH * y );
        hsv.s = rgb_matrix_config.sat + ( deltaS * y );
        rgb = hsv_to_rgb( hsv );
        rgb_matrix_set_color( i, rgb.r, rgb.g, rgb.b );
    }
}

void rgb_matrix_raindrops(bool initialize) {
    int16_t h1 = rgb_matrix_config.hue;
    int16_t h2 = (rgb_matrix_config.hue + 180) % 360;
    int16_t deltaH = h2 - h1;
    deltaH /= 4;

    // Take the shortest path between hues
    if ( deltaH > 127 )
    {
        deltaH -= 256;
    }
    else if ( deltaH < -127 )
    {
        deltaH += 256;
    }

    int16_t s1 = rgb_matrix_config.sat;
    int16_t s2 = rgb_matrix_config.sat;
    int16_t deltaS = ( s2 - s1 ) / 4;

    HSV hsv;
    RGB rgb;

    // Change one LED every tick, make sure speed is not 0
    uint8_t led_to_change = ( g_tick & ( 0x0A / (rgb_matrix_config.speed == 0 ? 1 : rgb_matrix_config.speed) ) ) == 0 ? rand() % (DRIVER_LED_TOTAL) : 255;

    for ( int i=0; i<DRIVER_LED_TOTAL; i++ )
    {
        // If initialize, all get set to random colors
        // If not, all but one will stay the same as before.
        if ( initialize || i == led_to_change )
        {
            hsv.h = h1 + ( deltaH * ( rand() & 0x03 ) );
            hsv.s = s1 + ( deltaS * ( rand() & 0x03 ) );
            // Override brightness with global brightness control
            hsv.v = rgb_matrix_config.val;

            rgb = hsv_to_rgb( hsv );
            rgb_matrix_set_color( i, rgb.r, rgb.g, rgb.b );
        }
    }
}

void rgb_matrix_cycle_all(void) {
    uint8_t offset = ( g_tick << rgb_matrix_config.speed ) & 0xFF;

    rgb_led led;

    // Relies on hue being 8-bit and wrapping
    for ( int i=0; i<DRIVER_LED_TOTAL; i++ )
    {
        // map_index_to_led(i, &led);
        led = g_rgb_leds[i];
        if (led.matrix_co.raw < 0xFF) {
            uint16_t offset2 = g_key_hit[i]<<2;
            offset2 = (offset2<=63) ? (63-offset2) : 0;

            HSV hsv = { .h = offset+offset2, .s = 255, .v = rgb_matrix_config.val };
            RGB rgb = hsv_to_rgb( hsv );
            rgb_matrix_set_color( i, rgb.r, rgb.g, rgb.b );
        }
    }
}

void rgb_matrix_cycle_left_right(void) {
    uint8_t offset = ( g_tick << rgb_matrix_config.speed ) & 0xFF;
    HSV hsv = { .h = 0, .s = 255, .v = rgb_matrix_config.val };
    RGB rgb;
    Point point;
    rgb_led led;
    for ( int i=0; i<DRIVER_LED_TOTAL; i++ )
    {
        // map_index_to_led(i, &led);
        led = g_rgb_leds[i];
        if (led.matrix_co.raw < 0xFF) {
            uint16_t offset2 = g_key_hit[i]<<2;
            offset2 = (offset2<=63) ? (63-offset2) : 0;

            // map_led_to_point( i, &point );
            point = g_rgb_leds[i].point;
            // Relies on hue being 8-bit and wrapping
            hsv.h = point.x + offset + offset2;
            rgb = hsv_to_rgb( hsv );
            rgb_matrix_set_color( i, rgb.r, rgb.g, rgb.b );
        }
    }
}

void rgb_matrix_cycle_up_down(void) {
    uint8_t offset = ( g_tick << rgb_matrix_config.speed ) & 0xFF;
    HSV hsv = { .h = 0, .s = 255, .v = rgb_matrix_config.val };
    RGB rgb;
    Point point;
    rgb_led led;
    for ( int i=0; i<DRIVER_LED_TOTAL; i++ )
    {
        // map_index_to_led(i, &led);
        led = g_rgb_leds[i];
        if (led.matrix_co.raw < 0xFF) {
            uint16_t offset2 = g_key_hit[i]<<2;
            offset2 = (offset2<=63) ? (63-offset2) : 0;

            // map_led_to_point( i, &point );
            point = g_rgb_leds[i].point;
            // Relies on hue being 8-bit and wrapping
            hsv.h = point.y + offset + offset2;
            rgb = hsv_to_rgb( hsv );
            rgb_matrix_set_color( i, rgb.r, rgb.g, rgb.b );
        }
    }
}


void rgb_matrix_dual_beacon(void) {
    HSV hsv = { .h = rgb_matrix_config.hue, .s = rgb_matrix_config.sat, .v = rgb_matrix_config.val };
    RGB rgb;
    Point point;
    double cos_value = cos(g_tick * PI / 128) / 32;
    double sin_value =  sin(g_tick * PI / 128) / 112;
    for (uint8_t i = 0; i < DRIVER_LED_TOTAL; i++) {
        point = g_rgb_leds[i].point;
        hsv.h = ((point.y - 32.0)* cos_value + (point.x - 112.0) * sin_value) * (180) + rgb_matrix_config.hue;
        rgb = hsv_to_rgb( hsv );
        rgb_matrix_set_color( i, rgb.r, rgb.g, rgb.b );
    }
}

void rgb_matrix_rainbow_beacon(void) {
    HSV hsv = { .h = rgb_matrix_config.hue, .s = rgb_matrix_config.sat, .v = rgb_matrix_config.val };
    RGB rgb;
    Point point;
    double cos_value = cos(g_tick * PI / 128);
    double sin_value =  sin(g_tick * PI / 128);
    for (uint8_t i = 0; i < DRIVER_LED_TOTAL; i++) {
        point = g_rgb_leds[i].point;
        hsv.h = (1.5 * (rgb_matrix_config.speed == 0 ? 1 : rgb_matrix_config.speed)) * (point.y - 32.0)* cos_value + (1.5 * (rgb_matrix_config.speed == 0 ? 1 : rgb_matrix_config.speed)) * (point.x - 112.0) * sin_value + rgb_matrix_config.hue;
        rgb = hsv_to_rgb( hsv );
        rgb_matrix_set_color( i, rgb.r, rgb.g, rgb.b );
    }
}

void rgb_matrix_rainbow_pinwheels(void) {
    HSV hsv = { .h = rgb_matrix_config.hue, .s = rgb_matrix_config.sat, .v = rgb_matrix_config.val };
    RGB rgb;
    Point point;
    double cos_value = cos(g_tick * PI / 128);
    double sin_value =  sin(g_tick * PI / 128);
    for (uint8_t i = 0; i < DRIVER_LED_TOTAL; i++) {
        point = g_rgb_leds[i].point;
        hsv.h = (2 * (rgb_matrix_config.speed == 0 ? 1 : rgb_matrix_config.speed)) * (point.y - 32.0)* cos_value + (2 * (rgb_matrix_config.speed == 0 ? 1 : rgb_matrix_config.speed)) * (66 - abs(point.x - 112.0)) * sin_value + rgb_matrix_config.hue;
        rgb = hsv_to_rgb( hsv );
        rgb_matrix_set_color( i, rgb.r, rgb.g, rgb.b );
    }
}

void rgb_matrix_rainbow_moving_chevron(void) {
    HSV hsv = { .h = rgb_matrix_config.hue, .s = rgb_matrix_config.sat, .v = rgb_matrix_config.val };
    RGB rgb;
    Point point;
    uint8_t r = 128;
    double cos_value = cos(r * PI / 128);
    double sin_value =  sin(r * PI / 128);
    double multiplier = (g_tick / 256.0 * 224);
    for (uint8_t i = 0; i < DRIVER_LED_TOTAL; i++) {
<<<<<<< HEAD
        led = g_rgb_leds[i];
        // uint8_t r = g_tick;
        uint8_t r = 128;
        hsv.h = (1.5 * (rgb_matrix_config.speed == 0 ? 1 : rgb_matrix_config.speed)) * abs(led.point.y - 32.0)* sin(r * PI / 128) + (1.5 * (rgb_matrix_config.speed == 0 ? 1 : rgb_matrix_config.speed)) * (led.point.x - (g_tick / 256.0 * 224)) * cos(r * PI / 128) + rgb_matrix_config.hue;
=======
        point = g_rgb_leds[i].point;
        hsv.h = (1.5 * (rgb_matrix_config.speed == 0 ? 1 : rgb_matrix_config.speed)) * abs(point.y - 32.0)* sin_value + (1.5 * (rgb_matrix_config.speed == 0 ? 1 : rgb_matrix_config.speed)) * (point.x - multiplier) * cos_value + rgb_matrix_config.hue;
>>>>>>> 5d47231f
        rgb = hsv_to_rgb( hsv );
        rgb_matrix_set_color( i, rgb.r, rgb.g, rgb.b );
    }
}


void rgb_matrix_jellybean_raindrops( bool initialize ) {
    HSV hsv;
    RGB rgb;

    // Change one LED every tick, make sure speed is not 0
    uint8_t led_to_change = ( g_tick & ( 0x0A / (rgb_matrix_config.speed == 0 ? 1 : rgb_matrix_config.speed) ) ) == 0 ? rand() % (DRIVER_LED_TOTAL) : 255;

    for ( int i=0; i<DRIVER_LED_TOTAL; i++ )
    {
        // If initialize, all get set to random colors
        // If not, all but one will stay the same as before.
        if ( initialize || i == led_to_change )
        {
            hsv.h = rand() & 0xFF;
            hsv.s = rand() & 0xFF;
            // Override brightness with global brightness control
            hsv.v = rgb_matrix_config.val;

            rgb = hsv_to_rgb( hsv );
            rgb_matrix_set_color( i, rgb.r, rgb.g, rgb.b );
        }
    }
}

void rgb_matrix_digital_rain( const bool initialize ) {
    // algorithm ported from https://github.com/tremby/Kaleidoscope-LEDEffect-DigitalRain
    const uint8_t drop_ticks           = 28;
    const uint8_t pure_green_intensity = 0xd0;
    const uint8_t max_brightness_boost = 0xc0;
    const uint8_t max_intensity        = 0xff;

    static uint8_t map[MATRIX_COLS][MATRIX_ROWS] = {{0}};
    static uint8_t drop = 0;

    if (initialize) {
        rgb_matrix_set_color_all(0, 0, 0);
        memset(map, 0, sizeof map);
        drop = 0;
    }
    for (uint8_t col = 0; col < MATRIX_COLS; col++) {
        for (uint8_t row = 0; row < MATRIX_ROWS; row++) {
            if (row == 0 && drop == 0 && rand() < RAND_MAX / RGB_DIGITAL_RAIN_DROPS) {
                // top row, pixels have just fallen and we're
                // making a new rain drop in this column
                map[col][row] = max_intensity;
            }
            else if (map[col][row] > 0 && map[col][row] < max_intensity) {
                // neither fully bright nor dark, decay it
                map[col][row]--;
            }
            // set the pixel colour
            uint8_t led, led_count;
            map_row_column_to_led(row, col, &led, &led_count);

            if (map[col][row] > pure_green_intensity) {
                const uint8_t boost = (uint8_t) ((uint16_t) max_brightness_boost
                        * (map[col][row] - pure_green_intensity) / (max_intensity - pure_green_intensity));
                rgb_matrix_set_color(led, boost, max_intensity, boost);
            }
            else {
                const uint8_t green = (uint8_t) ((uint16_t) max_intensity * map[col][row] / pure_green_intensity);
                rgb_matrix_set_color(led, 0, green, 0);
            }
        }
    }
    if (++drop > drop_ticks) {
        // reset drop timer
        drop = 0;
        for (uint8_t row = MATRIX_ROWS - 1; row > 0; row--) {
            for (uint8_t col = 0; col < MATRIX_COLS; col++) {
                // if ths is on the bottom row and bright allow decay
                if (row == MATRIX_ROWS - 1 && map[col][row] == max_intensity) {
                    map[col][row]--;
                }
                // check if the pixel above is bright
                if (map[col][row - 1] == max_intensity) {
                    // allow old bright pixel to decay
                    map[col][row - 1]--;
                    // make this pixel bright
                    map[col][row] = max_intensity;
                }
            }
        }
    }
}

void rgb_matrix_multisplash(void) {
    // if (g_any_key_hit < 0xFF) {
        HSV hsv = { .h = rgb_matrix_config.hue, .s = rgb_matrix_config.sat, .v = rgb_matrix_config.val };
        RGB rgb;
        rgb_led led;
        for (uint8_t i = 0; i < DRIVER_LED_TOTAL; i++) {
            led = g_rgb_leds[i];
            uint16_t c = 0, d = 0;
            rgb_led last_led;
            // if (g_last_led_count) {
                for (uint8_t last_i = 0; last_i < g_last_led_count; last_i++) {
                    last_led = g_rgb_leds[g_last_led_hit[last_i]];
                    uint16_t dist = (uint16_t)sqrt(pow(led.point.x - last_led.point.x, 2) + pow(led.point.y - last_led.point.y, 2));
                    uint16_t effect = (g_key_hit[g_last_led_hit[last_i]] << 2) - dist;
                    c += MIN(MAX(effect, 0), 255);
                    d += 255 - MIN(MAX(effect, 0), 255);
                }
            // } else {
            //     d = 255;
            // }
            hsv.h = (rgb_matrix_config.hue + c) % 256;
            hsv.v = MAX(MIN(d, 255), 0);
            rgb = hsv_to_rgb( hsv );
            rgb_matrix_set_color( i, rgb.r, rgb.g, rgb.b );
        }
    // } else {
        // rgb_matrix_set_color_all( 0, 0, 0 );
    // }
}


void rgb_matrix_splash(void) {
    g_last_led_count = MIN(g_last_led_count, 1);
    rgb_matrix_multisplash();
}


void rgb_matrix_solid_multisplash(void) {
    // if (g_any_key_hit < 0xFF) {
        HSV hsv = { .h = rgb_matrix_config.hue, .s = rgb_matrix_config.sat, .v = rgb_matrix_config.val };
        RGB rgb;
        rgb_led led;
        for (uint8_t i = 0; i < DRIVER_LED_TOTAL; i++) {
            led = g_rgb_leds[i];
            uint16_t d = 0;
            rgb_led last_led;
            // if (g_last_led_count) {
                for (uint8_t last_i = 0; last_i < g_last_led_count; last_i++) {
                    last_led = g_rgb_leds[g_last_led_hit[last_i]];
                    uint16_t dist = (uint16_t)sqrt(pow(led.point.x - last_led.point.x, 2) + pow(led.point.y - last_led.point.y, 2));
                    uint16_t effect = (g_key_hit[g_last_led_hit[last_i]] << 2) - dist;
                    d += 255 - MIN(MAX(effect, 0), 255);
                }
            // } else {
            //     d = 255;
            // }
            hsv.v = MAX(MIN(d, 255), 0);
            rgb = hsv_to_rgb( hsv );
            rgb_matrix_set_color( i, rgb.r, rgb.g, rgb.b );
        }
    // } else {
        // rgb_matrix_set_color_all( 0, 0, 0 );
    // }
}


void rgb_matrix_solid_splash(void) {
    g_last_led_count = MIN(g_last_led_count, 1);
    rgb_matrix_solid_multisplash();
}


// Needs eeprom access that we don't have setup currently

void rgb_matrix_custom(void) {
//     HSV hsv;
//     RGB rgb;
//     for ( int i=0; i<DRIVER_LED_TOTAL; i++ )
//     {
//         backlight_get_key_color(i, &hsv);
//         // Override brightness with global brightness control
//         hsv.v = rgb_matrix_config.val;
//         rgb = hsv_to_rgb( hsv );
//         rgb_matrix_set_color( i, rgb.r, rgb.g, rgb.b );
//     }
}

static uint8_t tick_slower = 5;
static uint8_t tick_counter = 0;

void rgb_matrix_task(void) {
  #ifdef TRACK_PREVIOUS_EFFECT
      static uint8_t toggle_enable_last = 255;
  #endif
	if (!rgb_matrix_config.enable) {
     rgb_matrix_all_off();
     rgb_matrix_indicators();
     #ifdef TRACK_PREVIOUS_EFFECT
         toggle_enable_last = rgb_matrix_config.enable;
     #endif
     return;
    }
    // delay 1 second before driving LEDs or doing anything else
    static uint8_t startup_tick = 0;
    if ( startup_tick < 20 ) {
        startup_tick++;
        return;
    }

    if (tick_counter == 0) {
      g_tick++;
    }
    tick_counter = ( tick_counter + 1) % tick_slower;

    if ( g_any_key_hit < 0xFFFFFFFF ) {
        g_any_key_hit++;
    }

    for ( int led = 0; led < DRIVER_LED_TOTAL; led++ ) {
        if ( g_key_hit[led] < 255 ) {
            if (g_key_hit[led] == 254)
                g_last_led_count = MAX(g_last_led_count - 1, 0);
            g_key_hit[led]++;
        }
    }

    // Factory default magic value
    if ( rgb_matrix_config.mode == 255 ) {
        rgb_matrix_test();
        return;
    }

    // Ideally we would also stop sending zeros to the LED driver PWM buffers
    // while suspended and just do a software shutdown. This is a cheap hack for now.
    bool suspend_backlight = ((g_suspend_state && RGB_DISABLE_WHEN_USB_SUSPENDED) ||
            (RGB_DISABLE_AFTER_TIMEOUT > 0 && g_any_key_hit > RGB_DISABLE_AFTER_TIMEOUT * 60 * 20));
    uint8_t effect = suspend_backlight ? 0 : rgb_matrix_config.mode;

    #ifdef TRACK_PREVIOUS_EFFECT
        // Keep track of the effect used last time,
        // detect change in effect, so each effect can
        // have an optional initialization.

        static uint8_t effect_last = 255;
        bool initialize = (effect != effect_last) || (rgb_matrix_config.enable != toggle_enable_last);
        effect_last = effect;
        toggle_enable_last = rgb_matrix_config.enable;
    #endif

    // this gets ticked at 20 Hz.
    // each effect can opt to do calculations
    // and/or request PWM buffer updates.
    switch ( effect ) {
        case RGB_MATRIX_SOLID_COLOR:
            rgb_matrix_solid_color();
            break;
        #ifndef DISABLE_RGB_MATRIX_ALPHAS_MODS
            case RGB_MATRIX_ALPHAS_MODS:
                rgb_matrix_alphas_mods();
                break;
        #endif
        #ifndef DISABLE_RGB_MATRIX_DUAL_BEACON
            case RGB_MATRIX_DUAL_BEACON:
                rgb_matrix_dual_beacon();
                break;
        #endif
        #ifndef DISABLE_RGB_MATRIX_GRADIENT_UP_DOWN
            case RGB_MATRIX_GRADIENT_UP_DOWN:
                rgb_matrix_gradient_up_down();
                break;
        #endif
        #ifndef DISABLE_RGB_MATRIX_RAINDROPS
            case RGB_MATRIX_RAINDROPS:
                rgb_matrix_raindrops( initialize );
                break;
        #endif
        #ifndef DISABLE_RGB_MATRIX_CYCLE_ALL
            case RGB_MATRIX_CYCLE_ALL:
                rgb_matrix_cycle_all();
                break;
        #endif
        #ifndef DISABLE_RGB_MATRIX_CYCLE_LEFT_RIGHT
            case RGB_MATRIX_CYCLE_LEFT_RIGHT:
                rgb_matrix_cycle_left_right();
                break;
        #endif
        #ifndef DISABLE_RGB_MATRIX_CYCLE_UP_DOWN
            case RGB_MATRIX_CYCLE_UP_DOWN:
                rgb_matrix_cycle_up_down();
                break;
        #endif
        #ifndef DISABLE_RGB_MATRIX_RAINBOW_BEACON
            case RGB_MATRIX_RAINBOW_BEACON:
                rgb_matrix_rainbow_beacon();
                break;
        #endif
        #ifndef DISABLE_RGB_MATRIX_RAINBOW_PINWHEELS
            case RGB_MATRIX_RAINBOW_PINWHEELS:
                rgb_matrix_rainbow_pinwheels();
                break;
        #endif
        #ifndef DISABLE_RGB_MATRIX_RAINBOW_MOVING_CHEVRON
            case RGB_MATRIX_RAINBOW_MOVING_CHEVRON:
                rgb_matrix_rainbow_moving_chevron();
                break;
        #endif
        #ifndef DISABLE_RGB_MATRIX_JELLYBEAN_RAINDROPS
            case RGB_MATRIX_JELLYBEAN_RAINDROPS:
                rgb_matrix_jellybean_raindrops( initialize );
                break;
        #endif
        #ifndef DISABLE_RGB_MATRIX_DIGITAL_RAIN
            case RGB_MATRIX_DIGITAL_RAIN:
                rgb_matrix_digital_rain( initialize );
                break;
        #endif
        #ifdef RGB_MATRIX_KEYPRESSES
            #ifndef DISABLE_RGB_MATRIX_SOLID_REACTIVE
                case RGB_MATRIX_SOLID_REACTIVE:
                    rgb_matrix_solid_reactive();
                    break;
            #endif
            #ifndef DISABLE_RGB_MATRIX_SPLASH
                case RGB_MATRIX_SPLASH:
                    rgb_matrix_splash();
                    break;
            #endif
            #ifndef DISABLE_RGB_MATRIX_MULTISPLASH
                case RGB_MATRIX_MULTISPLASH:
                    rgb_matrix_multisplash();
                    break;
            #endif
            #ifndef DISABLE_RGB_MATRIX_SOLID_SPLASH
                case RGB_MATRIX_SOLID_SPLASH:
                    rgb_matrix_solid_splash();
                    break;
            #endif
            #ifndef DISABLE_RGB_MATRIX_SOLID_MULTISPLASH
                case RGB_MATRIX_SOLID_MULTISPLASH:
                    rgb_matrix_solid_multisplash();
                    break;
            #endif
        #endif
        default:
            rgb_matrix_custom();
            break;
    }

    if ( ! suspend_backlight ) {
        rgb_matrix_indicators();
    }

}

void rgb_matrix_indicators(void) {
    rgb_matrix_indicators_kb();
    rgb_matrix_indicators_user();
}

__attribute__((weak))
void rgb_matrix_indicators_kb(void) {}

__attribute__((weak))
void rgb_matrix_indicators_user(void) {}


// void rgb_matrix_set_indicator_index( uint8_t *index, uint8_t row, uint8_t column )
// {
//  if ( row >= MATRIX_ROWS )
//  {
//      // Special value, 255=none, 254=all
//      *index = row;
//  }
//  else
//  {
//      // This needs updated to something like
//      // uint8_t led[8], led_count;
//      // map_row_column_to_led(row,column,led,&led_count);
//      // for(uint8_t i = 0; i < led_count; i++)
//      map_row_column_to_led( row, column, index );
//  }
// }

void rgb_matrix_init(void) {
  rgb_matrix_driver.init();

  // TODO: put the 1 second startup delay here?

  // clear the key hits
  for ( int led=0; led<DRIVER_LED_TOTAL; led++ ) {
      g_key_hit[led] = 255;
  }


  if (!eeconfig_is_enabled()) {
      dprintf("rgb_matrix_init_drivers eeconfig is not enabled.\n");
      eeconfig_init();
      eeconfig_update_rgb_matrix_default();
  }
  rgb_matrix_config.raw = eeconfig_read_rgb_matrix();
  if (!rgb_matrix_config.mode) {
      dprintf("rgb_matrix_init_drivers rgb_matrix_config.mode = 0. Write default values to EEPROM.\n");
      eeconfig_update_rgb_matrix_default();
      rgb_matrix_config.raw = eeconfig_read_rgb_matrix();
  }
  eeconfig_debug_rgb_matrix(); // display current eeprom values
}

<<<<<<< HEAD
void rgb_matrix_setup_drivers(void) {
  // Initialize TWI
#ifdef IS31FL3731
  i2c_init();
  IS31FL3731_init( DRIVER_ADDR_1 );
  IS31FL3731_init( DRIVER_ADDR_2 );
#elif defined (IS31FL3733)
  i2c_init();
  IS31FL3733_init( DRIVER_ADDR_1 );
#elif defined(WS2812)
  WS2812_init();
#endif

  for ( int index = 0; index < DRIVER_LED_TOTAL; index++ ) {
    __attribute__((unused))
    bool enabled = true;
    // This only caches it for later
#ifdef IS31FL3731
    IS31FL3731_set_led_control_register( index, enabled, enabled, enabled );
#elif defined (IS31FL3733)
    IS31FL3733_set_led_control_register( index, enabled, enabled, enabled );
#endif
  }
  // This actually updates the LED drivers
#ifdef IS31FL3731
  IS31FL3731_update_led_control_registers( DRIVER_ADDR_1, DRIVER_ADDR_2 );
#elif defined (IS31FL3733)
  IS31FL3733_update_led_control_registers( DRIVER_ADDR_1, DRIVER_ADDR_2 );
#endif
}

=======
>>>>>>> 5d47231f
// Deals with the messy details of incrementing an integer
uint8_t increment( uint8_t value, uint8_t step, uint8_t min, uint8_t max ) {
    int16_t new_value = value;
    new_value += step;
    return MIN( MAX( new_value, min ), max );
}

uint8_t decrement( uint8_t value, uint8_t step, uint8_t min, uint8_t max ) {
    int16_t new_value = value;
    new_value -= step;
    return MIN( MAX( new_value, min ), max );
}

// void *backlight_get_custom_key_color_eeprom_address( uint8_t led )
// {
//     // 3 bytes per color
//     return EECONFIG_RGB_MATRIX + ( led * 3 );
// }

// void backlight_get_key_color( uint8_t led, HSV *hsv )
// {
//     void *address = backlight_get_custom_key_color_eeprom_address( led );
//     hsv->h = eeprom_read_byte(address);
//     hsv->s = eeprom_read_byte(address+1);
//     hsv->v = eeprom_read_byte(address+2);
// }

// void backlight_set_key_color( uint8_t row, uint8_t column, HSV hsv )
// {
//     uint8_t led[8], led_count;
//     map_row_column_to_led(row,column,led,&led_count);
//     for(uint8_t i = 0; i < led_count; i++) {
//         if ( led[i] < DRIVER_LED_TOTAL )
//         {
//             void *address = backlight_get_custom_key_color_eeprom_address(led[i]);
//             eeprom_update_byte(address, hsv.h);
//             eeprom_update_byte(address+1, hsv.s);
//             eeprom_update_byte(address+2, hsv.v);
//         }
//     }
// }

<<<<<<< HEAD
void rgb_matrix_test_led( uint8_t index, bool red, bool green, bool blue ) {
    for ( int i=0; i<DRIVER_LED_TOTAL; i++ )
    {
        if ( i == index )
        {
#ifdef IS31FL3731
            IS31FL3731_set_led_control_register( i, red, green, blue );
#elif defined (IS31FL3733)
            IS31FL3733_set_led_control_register( i, red, green, blue );
#endif
        }
        else
        {
#ifdef IS31FL3731
            IS31FL3731_set_led_control_register( i, false, false, false );
#elif defined (IS31FL3733)
            IS31FL3733_set_led_control_register( i, false, false, false );
#endif
        }
    }
}

=======
>>>>>>> 5d47231f
uint32_t rgb_matrix_get_tick(void) {
    return g_tick;
}

void rgblight_toggle(void) {
	rgb_matrix_config.enable ^= 1;
    eeconfig_update_rgb_matrix(rgb_matrix_config.raw);
}

void rgblight_step(void) {
    rgb_matrix_config.mode++;
    if (rgb_matrix_config.mode >= RGB_MATRIX_EFFECT_MAX)
        rgb_matrix_config.mode = 1;
    eeconfig_update_rgb_matrix(rgb_matrix_config.raw);
}

void rgblight_step_reverse(void) {
    rgb_matrix_config.mode--;
    if (rgb_matrix_config.mode < 1)
        rgb_matrix_config.mode = RGB_MATRIX_EFFECT_MAX - 1;
    eeconfig_update_rgb_matrix(rgb_matrix_config.raw);
}

void rgblight_increase_hue(void) {
    rgb_matrix_config.hue = increment( rgb_matrix_config.hue, 8, 0, 255 );
    eeconfig_update_rgb_matrix(rgb_matrix_config.raw);
}

void rgblight_decrease_hue(void) {
    rgb_matrix_config.hue = decrement( rgb_matrix_config.hue, 8, 0, 255 );
    eeconfig_update_rgb_matrix(rgb_matrix_config.raw);
}

void rgblight_increase_sat(void) {
    rgb_matrix_config.sat = increment( rgb_matrix_config.sat, 8, 0, 255 );
    eeconfig_update_rgb_matrix(rgb_matrix_config.raw);
}

void rgblight_decrease_sat(void) {
    rgb_matrix_config.sat = decrement( rgb_matrix_config.sat, 8, 0, 255 );
    eeconfig_update_rgb_matrix(rgb_matrix_config.raw);
}

void rgblight_increase_val(void) {
    rgb_matrix_config.val = increment( rgb_matrix_config.val, 8, 0, RGB_MATRIX_MAXIMUM_BRIGHTNESS );
    eeconfig_update_rgb_matrix(rgb_matrix_config.raw);
}

void rgblight_decrease_val(void) {
    rgb_matrix_config.val = decrement( rgb_matrix_config.val, 8, 0, RGB_MATRIX_MAXIMUM_BRIGHTNESS );
    eeconfig_update_rgb_matrix(rgb_matrix_config.raw);
}

void rgblight_increase_speed(void) {
    rgb_matrix_config.speed = increment( rgb_matrix_config.speed, 1, 0, 3 );
    eeconfig_update_rgb_matrix(rgb_matrix_config.raw);//EECONFIG needs to be increased to support this
}

void rgblight_decrease_speed(void) {
    rgb_matrix_config.speed = decrement( rgb_matrix_config.speed, 1, 0, 3 );
    eeconfig_update_rgb_matrix(rgb_matrix_config.raw);//EECONFIG needs to be increased to support this
}

void rgblight_mode(uint8_t mode) {
    rgb_matrix_config.mode = mode;
    eeconfig_update_rgb_matrix(rgb_matrix_config.raw);
}

uint32_t rgblight_get_mode(void) {
    return rgb_matrix_config.mode;
}

void rgblight_sethsv(uint16_t hue, uint8_t sat, uint8_t val) {
  rgb_matrix_config.hue = hue;
  rgb_matrix_config.sat = sat;
  rgb_matrix_config.val = val;
  eeconfig_update_rgb_matrix(rgb_matrix_config.raw);
}<|MERGE_RESOLUTION|>--- conflicted
+++ resolved
@@ -21,10 +21,7 @@
 #include "progmem.h"
 #include "config.h"
 #include "eeprom.h"
-<<<<<<< HEAD
-=======
 #include <string.h>
->>>>>>> 5d47231f
 #include <math.h>
 
 rgb_config_t rgb_matrix_config;
@@ -128,37 +125,6 @@
 }
 
 void rgb_matrix_update_pwm_buffers(void) {
-<<<<<<< HEAD
-#ifdef IS31FL3731
-    IS31FL3731_update_pwm_buffers( DRIVER_ADDR_1, DRIVER_ADDR_2 );
-    IS31FL3731_update_led_control_registers( DRIVER_ADDR_1, DRIVER_ADDR_2 );
-#elif defined(IS31FL3733)
-    IS31FL3733_update_pwm_buffers( DRIVER_ADDR_1, DRIVER_ADDR_2 );
-    IS31FL3733_update_led_control_registers( DRIVER_ADDR_1, DRIVER_ADDR_2 );
-#elif defined(WS2812)
-    WS2812_send_colors();
-#endif
-}
-
-void rgb_matrix_set_color( int index, uint8_t red, uint8_t green, uint8_t blue ) {
-#ifdef IS31FL3731
-    IS31FL3731_set_color( index, red, green, blue );
-#elif defined(IS31FL3733)
-    IS31FL3733_set_color( index, red, green, blue );
-#elif defined(WS2812)
-    WS2812_set_color( index, red, green, blue );
-#endif
-}
-
-void rgb_matrix_set_color_all( uint8_t red, uint8_t green, uint8_t blue ) {
-#ifdef IS31FL3731
-    IS31FL3731_set_color_all( red, green, blue );
-#elif defined(IS31FL3733)
-    IS31FL3733_set_color_all( red, green, blue );
-#elif defined(WS2812)
-    WS2812_set_color_all( red, green, blue );
-#endif
-=======
     rgb_matrix_driver.flush();
 }
 
@@ -168,7 +134,6 @@
 
 void rgb_matrix_set_color_all( uint8_t red, uint8_t green, uint8_t blue ) {
     rgb_matrix_driver.set_color_all(red, green, blue);
->>>>>>> 5d47231f
 }
 
 bool process_rgb_matrix(uint16_t keycode, keyrecord_t *record) {
@@ -480,15 +445,8 @@
     double sin_value =  sin(r * PI / 128);
     double multiplier = (g_tick / 256.0 * 224);
     for (uint8_t i = 0; i < DRIVER_LED_TOTAL; i++) {
-<<<<<<< HEAD
-        led = g_rgb_leds[i];
-        // uint8_t r = g_tick;
-        uint8_t r = 128;
-        hsv.h = (1.5 * (rgb_matrix_config.speed == 0 ? 1 : rgb_matrix_config.speed)) * abs(led.point.y - 32.0)* sin(r * PI / 128) + (1.5 * (rgb_matrix_config.speed == 0 ? 1 : rgb_matrix_config.speed)) * (led.point.x - (g_tick / 256.0 * 224)) * cos(r * PI / 128) + rgb_matrix_config.hue;
-=======
         point = g_rgb_leds[i].point;
         hsv.h = (1.5 * (rgb_matrix_config.speed == 0 ? 1 : rgb_matrix_config.speed)) * abs(point.y - 32.0)* sin_value + (1.5 * (rgb_matrix_config.speed == 0 ? 1 : rgb_matrix_config.speed)) * (point.x - multiplier) * cos_value + rgb_matrix_config.hue;
->>>>>>> 5d47231f
         rgb = hsv_to_rgb( hsv );
         rgb_matrix_set_color( i, rgb.r, rgb.g, rgb.b );
     }
@@ -889,7 +847,6 @@
   eeconfig_debug_rgb_matrix(); // display current eeprom values
 }
 
-<<<<<<< HEAD
 void rgb_matrix_setup_drivers(void) {
   // Initialize TWI
 #ifdef IS31FL3731
@@ -921,8 +878,6 @@
 #endif
 }
 
-=======
->>>>>>> 5d47231f
 // Deals with the messy details of incrementing an integer
 uint8_t increment( uint8_t value, uint8_t step, uint8_t min, uint8_t max ) {
     int16_t new_value = value;
@@ -965,7 +920,6 @@
 //     }
 // }
 
-<<<<<<< HEAD
 void rgb_matrix_test_led( uint8_t index, bool red, bool green, bool blue ) {
     for ( int i=0; i<DRIVER_LED_TOTAL; i++ )
     {
@@ -988,8 +942,6 @@
     }
 }
 
-=======
->>>>>>> 5d47231f
 uint32_t rgb_matrix_get_tick(void) {
     return g_tick;
 }
